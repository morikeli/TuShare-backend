from fastapi import APIRouter, Depends, UploadFile, File, Form, HTTPException, status
from sqlalchemy.ext.asyncio import AsyncSession
from db.database import get_db
from db.schemas import UpdateUserProfile, UserProfile
from models import User
from utils import get_current_user
import aiofiles
import json


router = APIRouter()


@router.get("/profile", response_model=UserProfile)
async def get_profile(current_user: UserProfile = Depends(get_current_user), db: AsyncSession = Depends(get_db)):
    """ This router returns response of the current user """
    return current_user  # FastAPI will automatically convert this to JSON


@router.put("/profile/edit", response_model=UpdateUserProfile)
async def edit_profile(profile_data: str = Form(...), image: UploadFile = File(...), db: AsyncSession = Depends(get_db), current_user: User = Depends(get_current_user)):
    """ Update the current user's profile. """
    # Convert profile_data string to a dictionary
    try:
        profile_data = json.loads(profile_data)
    except json.JSONDecodeError:
        raise HTTPException(status_code=status.HTTP_400_BAD_REQUEST, detail="Invalid JSON format for profile_data")
    
    if image:
        file_location = f"./media/dps/{image.filename}"
        
        # Save the uploaded image asynchronously
        async with aiofiles.open(file_location, "wb") as file_object:
            while chunk := await image.read(1024):
                await file_object.write(chunk)
    
    # update user profile fields
    current_user.profile_image = file_location

    # update user fields dynamically
    for field, value in profile_data.items():
        setattr(current_user, field, value if value is not None else getattr(current_user, field))

    await db.commit()
    await db.refresh(current_user)
    
<<<<<<< HEAD
    return current_user
=======
    return {
        "id": current_user.id,
        "username": current_user.username,
        "email": current_user.email,
        "profile_image": f"/media/dps/{os.path.basename(file_location)}" if file_location else None,
        "facebook_handle": current_user.facebook_handle,
        "instagram_handle": current_user.instagram_handle,
        "twitter_handle": current_user.twitter_handle,
        "work_address": current_user.work_address,
        "home_address": current_user.home_address,
        "bio": current_user.bio
    }
>>>>>>> 1ec55df1
<|MERGE_RESOLUTION|>--- conflicted
+++ resolved
@@ -44,9 +44,6 @@
     await db.commit()
     await db.refresh(current_user)
     
-<<<<<<< HEAD
-    return current_user
-=======
     return {
         "id": current_user.id,
         "username": current_user.username,
@@ -58,5 +55,4 @@
         "work_address": current_user.work_address,
         "home_address": current_user.home_address,
         "bio": current_user.bio
-    }
->>>>>>> 1ec55df1
+    }