from fastapi import Form
from pydantic import BaseModel, EmailStr, Field, StringConstraints, field_validator
from typing import Annotated, Optional
from datetime import datetime
from uuid import UUID


validated_mobile_num = Annotated[str, StringConstraints(min_length=10, max_length=15, pattern=r'^\+?[1-9]\d{1,14}$')]


class LoginResponse(BaseModel):
    """ This is a login response schema. It returns json data with the fields below. """
    access_token: str
    token_type: str
    username: str
    last_login: Optional[datetime]


class CreateUser(BaseModel):
    """ This is a schema to create a user profile when a user creates an account. """
    first_name: str
    last_name: str
    gender: str
    username: str
    email: EmailStr
    mobile_number: validated_mobile_num
    password: str

    @classmethod
    def as_form(
        cls,
        first_name: str = Form(...),    # expects 'first_name' from form data
        last_name: str = Form(...),    # expects 'last_name' from form data
        username: str = Form(...),    # expects 'username' from form data
        email: str = Form(...),    # expects 'email' from form data
        mobile_number: str = Form(...),    # expects 'mobile_number' from form data
        gender: str = Form(...),    # expects 'gender' from form data
        password: str = Form(...)    # expects 'password' from form data
    ):
        """
        Converts form data into a Pydantic model instance.
        This method is used with FastAPI's `Depends()` - in edit profile's router to allow
        handling form submissions while maintaining model validation.
        """
        return cls(
            first_name=first_name,
            last_name=last_name,
            username=username,
            email=email,
            mobile_number=mobile_number,
            gender=gender,
            password=password
        )


class UserProfile(BaseModel):
    """ This schema is the response model for the getting user profile in `/profile/` endpoint. """
    id: UUID
    first_name: Optional[str] = None
    last_name: Optional[str] = None
    username: Optional[str] = None
    bio: Optional[str] = None
    email: EmailStr
    mobile_number: Optional[str] = None
    facebook_handle: Optional[str] = None
    instagram_handle: Optional[str] = None
    twitter_handle: Optional[str] = None
    work_address: Optional[str] = None
    home_address: Optional[str] = None
    profile_image: Optional[str] = None
    date_joined: Optional[datetime] = None

    # Convert None to an empty string
    @field_validator(
        "first_name", "last_name", "username", "bio", "mobile_number",
        "facebook_handle", "instagram_handle", "twitter_handle",
        "work_address", "home_address", "profile_image",
        mode="before"
    )
    def convert_none_to_empty_string(cls, value: Optional[str]) -> str:
        return "" if value is None else value

    # Convert datetime to string (ISO format)
    @field_validator("date_joined", mode="before")
    def convert_datetime_to_string(cls, value: Optional[datetime]) -> str:
        return value.isoformat() if value is not None else ""

    class Config:
        from_attributes = True


class UpdateUserProfile(BaseModel):
    """ This is a schema to update a user's profile. """
    id: UUID
    first_name: Optional[str]
    last_name: Optional[str]
    username: Optional[str]
    gender: Optional[str]
    mobile_number: Optional[str]
    facebook_handle: Optional[str]
    instagram_handle: Optional[str]
    twitter_handle: Optional[str]
    work_address: Optional[str]
    home_address: Optional[str]
    bio: Optional[str]
    profile_image: Optional[str] = None


class RideCreate(BaseModel):
<<<<<<< HEAD
    """ This schema is used to create a new ride - when drivers want to share their rides. """
    vehicle_type: str = Field(..., example="Sedan")
    vehicle_model: Optional[str] = Field(None, example="Toyota Corolla")
    vehicle_plate: str = Field(..., example="ABC-1234")
    available_seats: int = Field(..., gt=0, example=3)
    departure_location: str = Field(..., example="Downtown")   # pickup point
    destination: str = Field(..., example="Airport")
    departure_time: datetime = Field(..., example="2025-03-05T15:30:00")
    price_per_seat: float = Field(..., gt=0, example=15.50)
=======
    """ Schema for creating a ride """
    driver_name: str
    origin: str
    destination: str
    price: float
    available_seats: int
    departure_time: datetime
>>>>>>> 9878c2a3

    class Config:
        from_attributes = True


class RideResponse(RideCreate):
    """ This schema returns a response object when booking or creating rides. """
    id: str  # Ride ID
    driver_id: str  # Driver's user ID
    driver_name: str  # Driver's full name

    class Config:
        from_attributes = True<|MERGE_RESOLUTION|>--- conflicted
+++ resolved
@@ -107,17 +107,6 @@
 
 
 class RideCreate(BaseModel):
-<<<<<<< HEAD
-    """ This schema is used to create a new ride - when drivers want to share their rides. """
-    vehicle_type: str = Field(..., example="Sedan")
-    vehicle_model: Optional[str] = Field(None, example="Toyota Corolla")
-    vehicle_plate: str = Field(..., example="ABC-1234")
-    available_seats: int = Field(..., gt=0, example=3)
-    departure_location: str = Field(..., example="Downtown")   # pickup point
-    destination: str = Field(..., example="Airport")
-    departure_time: datetime = Field(..., example="2025-03-05T15:30:00")
-    price_per_seat: float = Field(..., gt=0, example=15.50)
-=======
     """ Schema for creating a ride """
     driver_name: str
     origin: str
@@ -125,7 +114,6 @@
     price: float
     available_seats: int
     departure_time: datetime
->>>>>>> 9878c2a3
 
     class Config:
         from_attributes = True
